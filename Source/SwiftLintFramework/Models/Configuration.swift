//
//  Configuration.swift
//  SwiftLint
//
//  Created by JP Simard on 8/23/15.
//  Copyright © 2015 Realm. All rights reserved.
//

import Foundation
import SourceKittenFramework

private let fileManager = FileManager.default

private enum ConfigurationKey: String {
    case disabledRules = "disabled_rules"
    case enabledRules = "enabled_rules" // deprecated in favor of OptInRules
    case excluded = "excluded"
    case included = "included"
    case optInRules = "opt_in_rules"
    case reporter = "reporter"
    case useNestedConfigs = "use_nested_configs" // deprecated
    case whitelistRules = "whitelist_rules"
    case warningThreshold = "warning_threshold"
    case cachePath = "cache_path"
}

public struct Configuration: Equatable {
    public static let fileName = ".swiftlint.yml"
    public let included: [String]             // included
    public let excluded: [String]             // excluded
    public let reporter: String               // reporter (xcode, json, csv, checkstyle)
    public var warningThreshold: Int?         // warning threshold
    public let rules: [Rule]
    public var rootPath: String?              // the root path to search for nested configurations
    public var configurationPath: String?     // if successfully loaded from a path
    public var hash: Int?
    public let cachePath: String?

    public init?(disabledRules: [String] = [],
                 optInRules: [String] = [],
                 whitelistRules: [String] = [],
                 included: [String] = [],
                 excluded: [String] = [],
                 warningThreshold: Int? = nil,
                 reporter: String = XcodeReporter.identifier,
<<<<<<< HEAD
                 configuredRules: [Rule] = masterRuleList.configuredRules(with: [:]),
                 cachePath: String? = nil) {
=======
                 ruleList: RuleList = masterRuleList,
                 configuredRules: [Rule]? = nil) {

>>>>>>> 0ea3cafb
        self.included = included
        self.excluded = excluded
        self.reporter = reporter
        self.cachePath = cachePath

        let configuredRules = configuredRules
            ?? (try? ruleList.configuredRules(with: [:]))
            ?? []

        let handleAliasWithRuleList = { (alias: String) -> String in
            return ruleList.identifier(for: alias) ?? alias
        }

        let disabledRules = disabledRules.map(handleAliasWithRuleList)
        let optInRules = optInRules.map(handleAliasWithRuleList)
        let whitelistRules = whitelistRules.map(handleAliasWithRuleList)

        // Validate that all rule identifiers map to a defined rule
        let validRuleIdentifiers = validateRuleIdentifiers(configuredRules: configuredRules,
                                                           disabledRules: disabledRules)
        let validDisabledRules = disabledRules.filter(validRuleIdentifiers.contains)

        // Validate that rule identifiers aren't listed multiple times
        if containsDuplicatedRuleIdentifiers(validDisabledRules) {
            return nil
        }

        // set the config threshold to the threshold provided in the config file
        self.warningThreshold = warningThreshold

        // white_list rules take precendence over all else.
        if !whitelistRules.isEmpty {
            if !disabledRules.isEmpty || !optInRules.isEmpty {
                queuedPrintError("'\(ConfigurationKey.disabledRules.rawValue)' or " +
                    "'\(ConfigurationKey.optInRules.rawValue)' cannot be used in combination " +
                    "with '\(ConfigurationKey.whitelistRules.rawValue)'")
                return nil
            }

            rules = configuredRules.filter { rule in
                return whitelistRules.contains(type(of: rule).description.identifier)
            }
        } else {
            rules = configuredRules.filter { rule in
                let id = type(of: rule).description.identifier
                if validDisabledRules.contains(id) { return false }
                return optInRules.contains(id) || !(rule is OptInRule)
            }
        }
    }

    public init?(dict: [String: Any], ruleList: RuleList = masterRuleList) {
        // Use either new 'opt_in_rules' or deprecated 'enabled_rules' for now.
        let optInRules = defaultStringArray(
            dict[ConfigurationKey.optInRules.rawValue] ?? dict[ConfigurationKey.enabledRules.rawValue]
        )

        // Log an error when supplying invalid keys in the configuration dictionary
        let invalidKeys = Set(dict.keys).subtracting(validKeys(ruleList: ruleList))
        if !invalidKeys.isEmpty {
            queuedPrintError("Configuration contains invalid keys:\n\(invalidKeys)")
        }

<<<<<<< HEAD
        self.init(
            disabledRules: defaultStringArray(dict[ConfigurationKey.disabledRules.rawValue]),
            optInRules: optInRules,
            whitelistRules: defaultStringArray(dict[ConfigurationKey.whitelistRules.rawValue]),
            included: defaultStringArray(dict[ConfigurationKey.included.rawValue]),
            excluded: defaultStringArray(dict[ConfigurationKey.excluded.rawValue]),
            warningThreshold: dict[ConfigurationKey.warningThreshold.rawValue] as? Int,
            reporter: dict[ConfigurationKey.reporter.rawValue] as? String ??
                XcodeReporter.identifier,
            configuredRules: masterRuleList.configuredRules(with: dict),
            cachePath: dict[ConfigurationKey.cachePath.rawValue] as? String
        )
=======
        let disabledRules = defaultStringArray(dict[ConfigurationKey.disabledRules.rawValue])
        let whitelistRules = defaultStringArray(dict[ConfigurationKey.whitelistRules.rawValue])
        let included = defaultStringArray(dict[ConfigurationKey.included.rawValue])
        let excluded = defaultStringArray(dict[ConfigurationKey.excluded.rawValue])

        warnAboutDeprecations(dict, disabledRules: disabledRules, optInRules: optInRules,
                              whitelistRules: whitelistRules, ruleList: ruleList)

        let configuredRules: [Rule]
        do {
            configuredRules = try ruleList.configuredRules(with: dict)
        } catch RuleListError.duplicatedConfigurations(let ruleType) {
            let aliases = ruleType.description.deprecatedAliases.map { "'\($0)'" }.joined(separator: ", ")
            let identifier = ruleType.description.identifier
            queuedPrintError("Multiple configurations found for '\(identifier)'. Check for any aliases: \(aliases).")
            return nil
        } catch {
            return nil
        }

        self.init(disabledRules: disabledRules,
                  optInRules: optInRules,
                  whitelistRules: whitelistRules,
                  included: included,
                  excluded: excluded,
                  warningThreshold: dict[ConfigurationKey.warningThreshold.rawValue] as? Int,
                  reporter: dict[ConfigurationKey.reporter.rawValue] as? String ??
                    XcodeReporter.identifier,
                  ruleList: ruleList,
                  configuredRules: configuredRules)
>>>>>>> 0ea3cafb
    }

    public init(path: String = Configuration.fileName, rootPath: String? = nil,
                optional: Bool = true, quiet: Bool = false) {
        let fullPath = path.bridge().absolutePathRepresentation()
        let fail = { (msg: String) in
            fatalError("Could not read configuration file at path '\(fullPath)': \(msg)")
        }
        if path.isEmpty || !FileManager.default.fileExists(atPath: fullPath) {
            if !optional { fail("File not found.") }
            self.init()!
            self.rootPath = rootPath
            return
        }
        do {
            let yamlContents = try String(contentsOfFile: fullPath, encoding: .utf8)
            let dict = try YamlParser.parse(yamlContents)
            if !quiet {
                queuedPrintError("Loading configuration from '\(path)'")
            }
            self.init(dict: dict)!
            configurationPath = fullPath
            hash = yamlContents.hash
            self.rootPath = rootPath
            return
        } catch YamlParserError.yamlParsing(let message) {
            fail("Error parsing YAML: \(message)")
        } catch {
            fail("\(error)")
        }
        self.init()!
    }

    public func lintablePathsForPath(_ path: String,
                                     fileManager: LintableFileManager = fileManager) -> [String] {
        // If path is a Swift file, skip filtering with excluded/included paths
        if path.bridge().isSwiftFile() {
            return [path]
        }
        let pathsForPath = included.isEmpty ? fileManager.filesToLintAtPath(path, rootDirectory: nil) : []
        let excludedPaths = excluded.flatMap {
            fileManager.filesToLintAtPath($0, rootDirectory: rootPath)
        }
        let includedPaths = included.flatMap {
            fileManager.filesToLintAtPath($0, rootDirectory: rootPath)
        }
        return (pathsForPath + includedPaths).filter({ !excludedPaths.contains($0) })
    }

    public func lintableFilesForPath(_ path: String) -> [File] {
        return lintablePathsForPath(path).flatMap { File(path: $0) }
    }

    public func configurationForFile(_ file: File) -> Configuration {
        if let containingDir = file.path?.bridge().deletingLastPathComponent {
            return configurationForPath(containingDir)
        }
        return self
    }
}

private func validateRuleIdentifiers(configuredRules: [Rule], disabledRules: [String]) -> [String] {
    // Validate that all rule identifiers map to a defined rule
    let validRuleIdentifiers = configuredRules.map { type(of: $0).description.identifier }

    let invalidRules = disabledRules.filter { !validRuleIdentifiers.contains($0) }
    if !invalidRules.isEmpty {
        for invalidRule in invalidRules {
            queuedPrintError("configuration error: '\(invalidRule)' is not a valid rule identifier")
        }
        let listOfValidRuleIdentifiers = validRuleIdentifiers.joined(separator: "\n")
        queuedPrintError("Valid rule identifiers:\n\(listOfValidRuleIdentifiers)")
    }

    return validRuleIdentifiers
}

private func containsDuplicatedRuleIdentifiers(_ validDisabledRules: [String]) -> Bool {
    // Validate that rule identifiers aren't listed multiple times
    if Set(validDisabledRules).count != validDisabledRules.count {
        let duplicateRules = validDisabledRules.reduce([String: Int]()) { accu, element in
            var accu = accu
            accu[element] = (accu[element] ?? 0) + 1
            return accu
        }.filter { $0.1 > 1 }
        queuedPrintError(duplicateRules.map { rule in
            "configuration error: '\(rule.0)' is listed \(rule.1) times"
        }.joined(separator: "\n"))
        return true
    }

    return false
}

private func defaultStringArray(_ object: Any?) -> [String] {
    return [String].array(of: object) ?? []
}

private func validKeys(ruleList: RuleList) -> [String] {
    return [
        ConfigurationKey.disabledRules,
        .enabledRules,
        .excluded,
        .included,
        .optInRules,
        .reporter,
        .useNestedConfigs,
        .warningThreshold,
        .whitelistRules
    ].map({ $0.rawValue }) + ruleList.allValidIdentifiers()
}

private func warnAboutDeprecations(_ dict: [String: Any],
                                   disabledRules: [String] = [],
                                   optInRules: [String] = [],
                                   whitelistRules: [String] = [],
                                   ruleList: RuleList) {

    // Deprecation warning for "enabled_rules"
    if dict[ConfigurationKey.enabledRules.rawValue] != nil {
        queuedPrintError("'\(ConfigurationKey.enabledRules.rawValue)' has been renamed to " +
            "'\(ConfigurationKey.optInRules.rawValue)' and will be completely removed in a " +
            "future release.")
    }

    // Deprecation warning for "use_nested_configs"
    if dict[ConfigurationKey.useNestedConfigs.rawValue] != nil {
        queuedPrintError("Support for '\(ConfigurationKey.useNestedConfigs.rawValue)' has " +
            "been deprecated and its value is now ignored. Nested configuration files are " +
            "now always considered.")
    }

    // Deprecation warning for rules
    let deprecatedRulesIdentifiers = ruleList.list.flatMap { (identifier, rule) -> [(String, String)] in
        return rule.description.deprecatedAliases.map { ($0, identifier) }
    }

    let userProvidedRuleIDs = Set(disabledRules + optInRules + whitelistRules)
    let deprecatedUsages = deprecatedRulesIdentifiers.filter { deprecatedIdentifier, _ in
        return dict[deprecatedIdentifier] != nil || userProvidedRuleIDs.contains(deprecatedIdentifier)
    }

    for (deprecatedIdentifier, identifier) in deprecatedUsages {
        queuedPrintError("'\(deprecatedIdentifier)' rule has been renamed to '\(identifier)' and will be " +
            "completely removed in a future release.")
    }
}

// MARK: - Nested Configurations Extension

extension Configuration {
    fileprivate func configurationForPath(_ path: String) -> Configuration {
        let pathNSString = path.bridge()
        let configurationSearchPath = pathNSString.appendingPathComponent(Configuration.fileName)

        // If a configuration exists and it isn't us, load and merge the configurations
        if configurationSearchPath != configurationPath &&
            FileManager.default.fileExists(atPath: configurationSearchPath) {
            return merge(Configuration(path: configurationSearchPath, rootPath: rootPath,
                optional: false, quiet: true))
        }

        // If we are not at the root path, continue down the tree
        if path != rootPath && path != "/" {
            return configurationForPath(pathNSString.deletingLastPathComponent)
        }

        // If nothing else, return self
        return self
    }

    // Currently merge simply overrides the current configuration with the new configuration.
    // This requires that all configuration files be fully specified. In the future this should be
    // improved to do a more intelligent merge allowing for partial nested configurations.
    internal func merge(_ configuration: Configuration) -> Configuration {
        return configuration
    }
}

// Mark - == Implementation

public func == (lhs: Configuration, rhs: Configuration) -> Bool {
    return (lhs.excluded == rhs.excluded) &&
           (lhs.included == rhs.included) &&
           (lhs.reporter == rhs.reporter) &&
           (lhs.configurationPath == rhs.configurationPath) &&
           (lhs.rootPath == lhs.rootPath) &&
           (lhs.rules == rhs.rules)
}<|MERGE_RESOLUTION|>--- conflicted
+++ resolved
@@ -43,14 +43,9 @@
                  excluded: [String] = [],
                  warningThreshold: Int? = nil,
                  reporter: String = XcodeReporter.identifier,
-<<<<<<< HEAD
-                 configuredRules: [Rule] = masterRuleList.configuredRules(with: [:]),
+                 ruleList: RuleList = masterRuleList,
+                 configuredRules: [Rule]? = nil,
                  cachePath: String? = nil) {
-=======
-                 ruleList: RuleList = masterRuleList,
-                 configuredRules: [Rule]? = nil) {
-
->>>>>>> 0ea3cafb
         self.included = included
         self.excluded = excluded
         self.reporter = reporter
@@ -114,20 +109,6 @@
             queuedPrintError("Configuration contains invalid keys:\n\(invalidKeys)")
         }
 
-<<<<<<< HEAD
-        self.init(
-            disabledRules: defaultStringArray(dict[ConfigurationKey.disabledRules.rawValue]),
-            optInRules: optInRules,
-            whitelistRules: defaultStringArray(dict[ConfigurationKey.whitelistRules.rawValue]),
-            included: defaultStringArray(dict[ConfigurationKey.included.rawValue]),
-            excluded: defaultStringArray(dict[ConfigurationKey.excluded.rawValue]),
-            warningThreshold: dict[ConfigurationKey.warningThreshold.rawValue] as? Int,
-            reporter: dict[ConfigurationKey.reporter.rawValue] as? String ??
-                XcodeReporter.identifier,
-            configuredRules: masterRuleList.configuredRules(with: dict),
-            cachePath: dict[ConfigurationKey.cachePath.rawValue] as? String
-        )
-=======
         let disabledRules = defaultStringArray(dict[ConfigurationKey.disabledRules.rawValue])
         let whitelistRules = defaultStringArray(dict[ConfigurationKey.whitelistRules.rawValue])
         let included = defaultStringArray(dict[ConfigurationKey.included.rawValue])
@@ -157,8 +138,8 @@
                   reporter: dict[ConfigurationKey.reporter.rawValue] as? String ??
                     XcodeReporter.identifier,
                   ruleList: ruleList,
-                  configuredRules: configuredRules)
->>>>>>> 0ea3cafb
+                  configuredRules: configuredRules,
+                  cachePath: dict[ConfigurationKey.cachePath.rawValue] as? String)
     }
 
     public init(path: String = Configuration.fileName, rootPath: String? = nil,
@@ -267,7 +248,8 @@
         .reporter,
         .useNestedConfigs,
         .warningThreshold,
-        .whitelistRules
+        .whitelistRules,
+        .cachePath
     ].map({ $0.rawValue }) + ruleList.allValidIdentifiers()
 }
 
