--- conflicted
+++ resolved
@@ -18,11 +18,8 @@
 * Add lowercase and missing colon checks to the `mark` rule.  
   [Jason Moore](https://github.com/xinsight)
 
-<<<<<<< HEAD
 * Improve violation reason wording in `function_body_length`,
-=======
 * Improve violation report UX in `function_body_length`,
->>>>>>> 38f5e51f
   `large_type`, and `type_body_length` rules.  
   [ultimatedbz](https://github.com/ultimatedbz)
 
